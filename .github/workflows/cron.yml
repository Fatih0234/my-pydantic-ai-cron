name: "Scheduled Cron Jobs"

on:
  schedule:
    # runs every week at 08:00 UTC
    - cron: "0 8 * * 1"
  workflow_dispatch: {}

jobs:
  run-ev-charging-growth:
    runs-on: ubuntu-latest
    permissions:
      contents: write
    steps:
    - uses: actions/checkout@v4

    - name: Set up Python
      uses: actions/setup-python@v4
      with:
        python-version: "3.11"

    - name: Install dependencies
      run: |
        pip install -r requirements.txt

    - name: Run EV Charging Growth correlation
      working-directory: ${{ github.workspace }}  # Set working directory for this step
      run: |
<<<<<<< HEAD
        python -m main --months 3 --metals-etf PPLT
=======
        python -m main --months 3 --metals-etf GLD
>>>>>>> 05b1acc5
    
    - name: Commit and push
      run: |
        # Configure Git with the GitHub Actions bot identity
        git config --global user.name "github-actions"
        git config --global user.email "41898282+github-actions[bot]@users.noreply.github.com"
        
        # If data.csv was modified, let's commit it:
        git add data.csv
        git diff --cached --quiet && echo "No changes to commit" || (
          git commit -m "chore: update data.csv"
          git push
        )

    env:
      OPENCHARGEMAP_API_KEY: ${{ secrets.OPENCHARGEMAP_API_KEY }}
      MARKETSTACK_API_KEY: ${{ secrets.MARKETSTACK_API_KEY }}
      OPENAI_API_KEY: ${{ secrets.OPENAI_API_KEY }}<|MERGE_RESOLUTION|>--- conflicted
+++ resolved
@@ -26,11 +26,7 @@
     - name: Run EV Charging Growth correlation
       working-directory: ${{ github.workspace }}  # Set working directory for this step
       run: |
-<<<<<<< HEAD
-        python -m main --months 3 --metals-etf PPLT
-=======
-        python -m main --months 3 --metals-etf GLD
->>>>>>> 05b1acc5
+        python -m main --months 5 --metals-etf PPLT
     
     - name: Commit and push
       run: |
